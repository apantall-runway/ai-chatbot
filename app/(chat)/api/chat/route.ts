import { convertToCoreMessages, streamText } from "ai";
import { z } from "zod";

import { customModel } from "@/ai";
import { auth } from "@/app/(auth)/auth";
import { deleteChatById, getChatById, saveChat } from "@/db/queries";

export async function POST(request: Request) {
  const { id, messages, selectedFilePathnames } = await request.json();

  const session = await auth();

<<<<<<< HEAD
=======
  if (!session) {
    return new Response("Unauthorized", { status: 401 });
  }

>>>>>>> 7059a4dc
  const result = await streamText({
    model: customModel,
    system:
      "you are a friendly assistant! keep your responses concise and helpful.",
    messages: convertToCoreMessages(messages),
    experimental_providerMetadata: {
      files: {
        selection: selectedFilePathnames,
      },
    },
    maxSteps: 5,
    tools: {
      getWeather: {
        description: "Get the current weather at a location",
        parameters: z.object({
          latitude: z.number(),
          longitude: z.number(),
        }),
        execute: async ({ latitude, longitude }) => {
          const response = await fetch(
            `https://api.open-meteo.com/v1/forecast?latitude=${latitude}&longitude=${longitude}&current=temperature_2m&hourly=temperature_2m&daily=sunrise,sunset&timezone=auto`,
          );

          const weatherData = await response.json();
          return weatherData;
        },
      },
    },
    onFinish: async ({ text }) => {
<<<<<<< HEAD
      if (user) {
        await saveChat({
          id,
          messages: [...messages, { role: "assistant", content: text }],
          userId: user.id,
=======
      if (session.user && session.user.id) {
        await saveChat({
          id,
          messages: [...messages, { role: "assistant", content: text }],
          userId: session.user.id,
>>>>>>> 7059a4dc
        });
      }
    },
    experimental_telemetry: {
      isEnabled: true,
      functionId: "stream-text",
    },
  });

  return result.toDataStreamResponse({});
}

export async function DELETE(request: Request) {
  const { searchParams } = new URL(request.url);
  const id = searchParams.get("id");

  if (!id) {
    return new Response("Not Found", { status: 404 });
  }

  const session = await auth();

  if (!session || !session.user) {
    return new Response("Unauthorized", { status: 401 });
  }

  try {
    const chat = await getChatById({ id });

    if (chat.userId !== session.user.id) {
      return new Response("Unauthorized", { status: 401 });
    }

    await deleteChatById({ id });

    return new Response("Chat deleted", { status: 200 });
  } catch (error) {
    return new Response("An error occurred while processing your request", {
      status: 500,
    });
  }
}<|MERGE_RESOLUTION|>--- conflicted
+++ resolved
@@ -10,13 +10,6 @@
 
   const session = await auth();
 
-<<<<<<< HEAD
-=======
-  if (!session) {
-    return new Response("Unauthorized", { status: 401 });
-  }
-
->>>>>>> 7059a4dc
   const result = await streamText({
     model: customModel,
     system:
@@ -46,19 +39,11 @@
       },
     },
     onFinish: async ({ text }) => {
-<<<<<<< HEAD
-      if (user) {
-        await saveChat({
-          id,
-          messages: [...messages, { role: "assistant", content: text }],
-          userId: user.id,
-=======
-      if (session.user && session.user.id) {
+      if (session && session.user && session.user.id) {
         await saveChat({
           id,
           messages: [...messages, { role: "assistant", content: text }],
           userId: session.user.id,
->>>>>>> 7059a4dc
         });
       }
     },
